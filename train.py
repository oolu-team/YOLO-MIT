import argparse
from loguru import logger
from model.yolo import get_model
from utils.tools import load_model_cfg, custom_logger
import hydra
from config.config import Config


@hydra.main(config_path="config", config_name="config", version_base=None)
def main(cfg: Config):
    model = get_model(cfg.model)


if __name__ == "__main__":
    custom_logger()
<<<<<<< HEAD
    main()
=======
    args = parse_arguments()
    model_cfg = load_model_cfg(args.model_config)
    model = get_model(model_cfg)
    logger.info("Success load model")
>>>>>>> 183312fb
<|MERGE_RESOLUTION|>--- conflicted
+++ resolved
@@ -4,20 +4,16 @@
 from utils.tools import load_model_cfg, custom_logger
 import hydra
 from config.config import Config
+from omegaconf import OmegaConf
 
 
 @hydra.main(config_path="config", config_name="config", version_base=None)
 def main(cfg: Config):
+    OmegaConf.set_struct(cfg, False)
     model = get_model(cfg.model)
+    logger.info("Success load model")
 
 
 if __name__ == "__main__":
     custom_logger()
-<<<<<<< HEAD
-    main()
-=======
-    args = parse_arguments()
-    model_cfg = load_model_cfg(args.model_config)
-    model = get_model(model_cfg)
-    logger.info("Success load model")
->>>>>>> 183312fb
+    main()